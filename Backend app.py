--- conflicted
+++ resolved
@@ -339,12 +339,9 @@
 @app.route('/advanced_expand')
 def advanced_expand():
     x = np.linspace(-10, 10, 100).reshape(-1, 1)
-<<<<<<< HEAD
     predictions = expander.evolve(x).tolist()
     logging.info("Expand route accessed, predictions: %s", predictions[:5])
-=======
     predictions = advanced_expander.evolve(x).tolist()
->>>>>>> 264b0f98
     return jsonify(predictions)
 
 @app.route('/fractal')
@@ -353,7 +350,6 @@
     logging.info("Fractal route accessed")
     return jsonify({'status': 'fractal generated'})
 
-<<<<<<< HEAD
 @app.route('/nlp', methods=['POST'])
 def nlp_process():
     data = request.json
@@ -362,8 +358,6 @@
     logging.info("NLP route accessed, prompt: %s, response: %s", text_prompt, response[:50])
     return jsonify({"response": response})
 
-=======
->>>>>>> 264b0f98
 @app.route('/speech')
 def speech_to_text():
     speech_text = recognize_speech()
